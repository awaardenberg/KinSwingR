#' Generate Position Weight Matrices (PWMs)
#'
#' @description Generate Position Weight Matrices (PWMs) for a table containing 
#' centered substrate peptide sequences for a list of kinases. The output of 
#' this function is to be used for scoring PWM matches to peptides via 
#' scoreSequences()
#' @param kinase_table A data.frame of substrate sequences and kinase names. 
#' Format of data must be as follows: column 1 - kinase/kinase family 
#' name/GeneID, column 2 - centered peptide seqeuence.
#' @param wild_card Letter to describe sequences that are outside of the protein
#'  after centering on the phosphosite (e.g ___MERSTRELCLNF). Default: "_".
#' @param substrate_length Full length of substrate sequence (default is 15). 
#' Will be trimmed automatically or report error if sequences in kinase_table 
#' are not long enough.
#' @param substrates_n Number of sequences used to build a PWM model. Low 
#' sequence counts will produce poor representative PWM models. Default: "10"
#' @param pseudo Small number to add to values for PWM log transformation to 
#' prevent log transformation of zero. Default = 0.01
#' @param remove_center Remove all peptide seqeuences with the central amino 
#' acid matching a character (e.g. "y"). Default = FALSE
#' @param verbose Print progress to screen. Default=FALSE
#'
#' @examples
#' ## Build PWM models from phosphositeplus data with default of minimum
#' ## of 10 substrate sequences for building a PWM model.
#'
#' data(phosphositeplus_human)
#'
#' ##randomly sample 1000 substrates for demonstration.
#' set.seed(1)
#' sample_pwm <- phosphositeplus_human[sample(nrow(phosphositeplus_human), 
#' 1000),]
#' pwms <- buildPWM(sample_pwm)
#'
#' ## Data frame of models built and number of sequences used to build each
#' ## PWM model:
#' head(pwms$kinase)
#'
#' @return Output is a list containing two tables, "pwm" and "kinase". To access
#'  PWMs: pwms$pwm and Table of Kinase and sequence counts: 
#'  pwms$kinase
#'
#' @export buildPWM

buildPWM <- function(kinase_table = NULL,
                     wild_card = "_",
                     substrate_length = 15,
                     substrates_n = 10,
                     pseudo = 0.01,
                     remove_center = FALSE,
                     verbose = FALSE) {
  #----------------------------------------------
  #format checks:
  if (is.null(kinase_table))
    stop("kinase_table not provided; you must provide an input table")
  if (!is.matrix(kinase_table))
    stop("kinase_table is not a table; you must provide an
         input table")
  #remove NA's
  kinase_table <- kinase_table[!is.na(kinase_table[, 2]),]
  #remove problematic characters (creates row/column name issues)
  kinase_table[,1] <- gsub("/", "_", kinase_table[,1])
  
  if (substrate_length < 3)
    stop(
      "substrate_length needs to be greater than 2; increase the
      length of substrate window size"
    )
  if ((lapply(substrate_length, "%%", 2) == 0) == TRUE)
    stop("substrate_length must be an odd number! I.e. centered sequence
         of ++X++")
  #----------------------------------------------
  #call trim_seq function and trim sequences:
  kinase_table[, 2] <-
    trimSeqs(kinase_table[, 2], 
             seq_length = substrate_length, 
             verbose = verbose)
  kinase_table[, 2] <- toupper(kinase_table[, 2])
  
  #remove peptides with a certain center character:
  if (remove_center != FALSE) {
    half_window <- (substrate_length + 1) / 2
    center_aa <-
      substr(kinase_table[, 2], half_window, half_window)
    if (verbose) {
      message("You have selected to remove",
              length(which(center_aa == toupper(remove_center))),
              "peptide sequences for building PWMs that contain a centered 
              letter of:",
              toupper(remove_center)
      )
    }
    kinase_table <-
      kinase_table[center_aa != toupper(remove_center),]
  }
  
  kinase_table <- unique(kinase_table)
  #----------------------------------------------
  
  if (verbose) {
    message(nrow(kinase_table), "unique kinase:substrate sequences in 
            table provided."
    )
  }
  
  #initialise table for kinase count data
  kinase_summary <-
    data.frame("kinase" = unique(as.character(kinase_table[, 1])), "n" = NA)
  
  kinase_summary$n <-
    c(sapply(seq_len(nrow(kinase_summary)), function(i)
      length(kinase_table[, 1][kinase_table[, 1] == kinase_summary[i, 1]])))
  
  #filter the list here which is used to build pwms:
  kinase_summary <-
    kinase_summary[kinase_summary$n >= substrates_n, ]
  
  #generate PWM list:
  pwm_list <-
    c(lapply(seq_len(nrow(kinase_summary)), function(i)
      scorePWM(
        as.character(kinase_table[, 2][kinase_table[, 1] == 
                                         kinase_summary[i, 1]]),
        substrate_length = substrate_length,
        wild_card = wild_card,
        pseudo = pseudo
      )))
  
  return(list("pwm" = pwm_list, "kinase" = kinase_summary))
  }

# this helper function performs the calculations for building the PWMs

scorePWM <- function(input_data,
                     substrate_length,
                     wild_card = "_",
                     pseudo = 0.01) {
<<<<<<< HEAD
    #reformat input_data; build a matrix of the sequences (split into individual
    # AA's) = substrate_length
    input_data <-
      data.frame(matrix(unlist(strsplit(input_data , "")) , 
                        ncol = substrate_length , byrow = TRUE))
    uniq_AA <- c(wild_card, "A", "C", "D", "E", "F", "G", "H", "I", "K", "L", 
                 "M", "N", "P", "Q", "R", "S", "T", "V", "W", "Y")
    # 1. Build PFM
    pwm <-
      t(cbind(sapply(seq_along(uniq_AA), function(i)
        (
          sapply(seq_len(ncol(input_data)), function(j)
            sum(
              ifelse(as.character(input_data[, j]) == 
                       as.character(uniq_AA[i]), 1, 0)
            ))
        ))))
    rownames(pwm) <- uniq_AA
    colnames(pwm) <- paste("p", seq_len(ncol(pwm)), sep = "")
    # remove wildcard from motif scoring
    pwm <- pwm[!rownames(pwm) %in% c(wild_card),]
    # 2. PPM calculation
    pwm_rownames <- rownames(pwm)
    pwm_colnames <- colnames(pwm)
    # addition of pseduo count to avoid log zero    
    pwm <- pwm + pseudo
    col_counts <- apply(pwm, 2, sum, na.rm = TRUE)
    pwm <- sapply(seq_len(ncol(pwm)), function(i) 
      pwm[,i] / col_counts[i])
    # carry labels forward
    rownames(pwm) <- pwm_rownames
    colnames(pwm) <- pwm_colnames
    # 3. Calculate Position Weight Matrix
    pwm <- log(pwm / (1 / nrow(pwm)))
return(pwm)
=======
  #reformat input_data; build a matrix of the sequences (split into individual
  # AA's) = substrate_length
  input_data <-
    data.frame(matrix(unlist(strsplit(input_data , "")) , 
                      ncol = substrate_length , byrow = TRUE))
  uniq_AA <- c(wild_card, "A", "C", "D", "E", "F", "G", "H", "I", "K", "L", 
               "M", "N", "P", "Q", "R", "S", "T", "V", "W", "Y")
  # 1. Build PFM
  pwm <-
    t(cbind(sapply(seq_along(uniq_AA), function(i)
      (
        sapply(seq_len(ncol(input_data)), function(j)
          sum(
            ifelse(as.character(input_data[, j]) == 
                     as.character(uniq_AA[i]), 1, 0)
          ))
      ))))
  rownames(pwm) <- uniq_AA
  colnames(pwm) <- paste("p", seq_len(ncol(pwm)), sep = "")
  # remove wildcard from motif scoring
  pwm <- pwm[!rownames(pwm) %in% c(wild_card),]
  # 2. PPM calculation
  pwm_rownames <- rownames(pwm)
  pwm_colnames <- colnames(pwm)
  # addition of pseduo count to avoid log zero    
  pwm <- pwm + pseudo
  col_counts <- apply(pwm, 2, sum, na.rm = TRUE)
  pwm <- sapply(seq_len(ncol(pwm)), function(i) 
    pwm[,i] / col_counts[i])
  # carry labels forward
  rownames(pwm) <- pwm_rownames
  colnames(pwm) <- pwm_colnames
  # 3. Calculate Position Weight Matrix
  pwm <- log(pwm / (1 / nrow(pwm)))
  return(pwm)
>>>>>>> 1bf8f5a6
}<|MERGE_RESOLUTION|>--- conflicted
+++ resolved
@@ -135,43 +135,6 @@
                      substrate_length,
                      wild_card = "_",
                      pseudo = 0.01) {
-<<<<<<< HEAD
-    #reformat input_data; build a matrix of the sequences (split into individual
-    # AA's) = substrate_length
-    input_data <-
-      data.frame(matrix(unlist(strsplit(input_data , "")) , 
-                        ncol = substrate_length , byrow = TRUE))
-    uniq_AA <- c(wild_card, "A", "C", "D", "E", "F", "G", "H", "I", "K", "L", 
-                 "M", "N", "P", "Q", "R", "S", "T", "V", "W", "Y")
-    # 1. Build PFM
-    pwm <-
-      t(cbind(sapply(seq_along(uniq_AA), function(i)
-        (
-          sapply(seq_len(ncol(input_data)), function(j)
-            sum(
-              ifelse(as.character(input_data[, j]) == 
-                       as.character(uniq_AA[i]), 1, 0)
-            ))
-        ))))
-    rownames(pwm) <- uniq_AA
-    colnames(pwm) <- paste("p", seq_len(ncol(pwm)), sep = "")
-    # remove wildcard from motif scoring
-    pwm <- pwm[!rownames(pwm) %in% c(wild_card),]
-    # 2. PPM calculation
-    pwm_rownames <- rownames(pwm)
-    pwm_colnames <- colnames(pwm)
-    # addition of pseduo count to avoid log zero    
-    pwm <- pwm + pseudo
-    col_counts <- apply(pwm, 2, sum, na.rm = TRUE)
-    pwm <- sapply(seq_len(ncol(pwm)), function(i) 
-      pwm[,i] / col_counts[i])
-    # carry labels forward
-    rownames(pwm) <- pwm_rownames
-    colnames(pwm) <- pwm_colnames
-    # 3. Calculate Position Weight Matrix
-    pwm <- log(pwm / (1 / nrow(pwm)))
-return(pwm)
-=======
   #reformat input_data; build a matrix of the sequences (split into individual
   # AA's) = substrate_length
   input_data <-
@@ -206,6 +169,5 @@
   colnames(pwm) <- pwm_colnames
   # 3. Calculate Position Weight Matrix
   pwm <- log(pwm / (1 / nrow(pwm)))
-  return(pwm)
->>>>>>> 1bf8f5a6
+return(pwm)
 }