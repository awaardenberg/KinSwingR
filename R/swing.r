#' Swing statistic
#'
#' @description This function integrates the kinase-substrate predictions,
#' directionality of phosphopeptide fold change and signficance to assess
#' local connectivity (swing) of kinase-substrate networks. The final score
#' is a normalised and weighted score of predicted kinase activity. If 
#' permutations are selected, network node:edges are permutated. P-values will 
#' be calculated for both ends of the distribution of swing scores (positive and
#'  negative swing scores).
#' @param input_data A data.frame of phoshopeptide data. Must contain 4 columns
#'  and the following format must be adhered to. Column 1 - Annotation, Column 2
#'   - centered peptide sequence, Column 3 - Fold Change [-ve to +ve], Column 4 
#'   - p-value [0-1]. This must be the same dataframe used in scoreSequences()
#' @param pwm_in List of PWMs created using buildPWM()
#' @param pwm_scores List of PWM-substrate scores created using
#' scoreSequences()
#' @param pseudo_count Pseudo-count acts at two levels. 1) It adds a small
#' number to the counts to avoid zero divisions, which also 2) avoids log-zero 
#' transformations. Note that this means that pos, neg and all values in the
#' output table include the addition of the pseudo-count. Default: "1"
#' @param p_cut_pwm Significance level for determining a significant
#' kinase-substrate enrichment. Default: "0.05"
#' @param p_cut_fc Significance level for determining a significant level of
#' Fold-change in the phosphoproteomics data. Default: "0.05"
#' @param permutations Number of permutations to perform. This will shuffle the 
#' kinase-subtrate edges of the network n times. To not perform permutations and
#'  only generate the scores, set permutations=1 or permutations=FALSE. Default:
#'   "1000"
#' @param return_network Option to return an interaction network for visualising
#' in cystoscape. Default = FALSE
#' @param verbose Turn verbosity on/off. To turn on, verbose=TRUE. Options are: 
#' "TRUE, FALSE". Default=FALSE
#'
#' @examples
#' ## import data
#' data(example_phosphoproteome)
#' data(phosphositeplus_human)
#'
#' ## clean up the annotations
#' ## sample 100 data points for demonstration
#' sample_data <- head(example_phosphoproteome, 100)
#' annotated_data <- cleanAnnotation(input_data = sample_data)
#'
#' ## build the PWM models:
#' set.seed(1234)
#' sample_pwm <- phosphositeplus_human[sample(nrow(phosphositeplus_human), 
#' 1000),]
#' pwms <- buildPWM(sample_pwm)
#'
#' ## score the PWM - substrate matches
#' ## Using a "random" background, to calculate the p-value of the matches
#' ## Using n = 100 for demonstration
#' ## set.seed for reproducibility
#' set.seed(1234)
#' substrate_scores <- scoreSequences(input_data = annotated_data,
#'                                    pwm_in = pwms,
#'                                    background = "random",
#'                                    n = 100)
#'
#' ## Use substrate_scores and annotated_data data to predict kinase activity.
#' ## This will permute the network node and edges 10 times for demonstration.
#' ## set.seed for reproducibility
#' set.seed(1234)
#' swing_output <- swing(input_data = annotated_data,
#'                       pwm_in = pwms,
#'                       pwm_scores = substrate_scores,
#'                       permutations = 10)
#'
#' @return A data.table of swing scores
#'
#' @export swing
#' @importFrom BiocParallel bplapply
#' @importFrom BiocParallel MulticoreParam
#' @importFrom stats setNames
#' @importFrom stats sd
#' @importFrom data.table melt.data.table

swing <-
  function(input_data = NULL,
           pwm_in = NULL,
           pwm_scores = NULL,
           pseudo_count = 1,
           p_cut_pwm = 0.05,
           p_cut_fc = 0.05,
           permutations = 1000,
           return_network = FALSE,
           verbose = FALSE) {
    #----------------------------------------------
    #format checks:
    if (is.null(input_data))
      stop("input_data not provided; you must provide an input table")
    if (!is.data.frame(input_data))
      stop("input_data is not a data.frame; you must provide an input table")
    if (is.null(pwm_in))
      stop(
        "pwm_in not provided; you must provide an input table containing
        computed position weight matrices using buildPWM()"
      )
    if (!is.list(pwm_in))
      stop(
        "pwm_in is not a list format; something has gone wrong. Make sure you
        compute the position weight matrices using buildPWM()"
      )
    if (is.null(pwm_scores))
      stop(
        "pwm_scores not provided; you must provide an input table containing
        computed scores using scoreSequences()"
      )
    if (!is.list(pwm_scores))
      stop(
        "pwm_scores is not a list format; something has gone wrong. Make sure
        PWM-substrate matches are scored using scoreSequences()"
      )
    if (p_cut_pwm >= 1)
      stop("p_cut_pwm needs to be less than 1; make sure your p-values are not
           log transformed")
    if (p_cut_fc >= 1)
      stop("p_cut_fc needs to be less than 1; make sure your p-values are not
           log transformed")
    if (permutations != FALSE &
        (!is.numeric(permutations) | permutations < 1))
      stop(
        "permutations needs to be a numerical number. Either 1 or FALSE (for no 
        permutation) or greater than 1 to set the number of pemutations"
      )
    
    #----------------------------------------------
    # 1. binarise p-values and fold change
    if (verbose) {
      start_time <- Sys.time()
      message("Start: ", start_time)
      message("[Step1/3] : Calculating Swing Scores")
    }
    pwm_pval <- pwm_scores$peptide_p
    # binarise p-values
    pwm_pval[, 3:ncol(pwm_pval)] <-
      ifelse(pwm_pval[, 3:ncol(pwm_pval)] > p_cut_pwm, 0, 1)
    # binarise FC
    input_data[, 3] <- ifelse(as.numeric(input_data[, 3]) > 0, 1, -1)
    # binarise p-value
    input_data[, 4] <-
      ifelse(as.numeric(input_data[, 4]) > p_cut_fc, 0, 1)
    # compute Sipk statistic (Sipk - see paper):
    input_data$Sipk <-
      as.numeric(input_data[, 3]) * as.numeric(input_data[, 4])
    
    # 2. merge tables, summarise counts and unique
    input_data$annotation <-
      paste(input_data$annotation, input_data$peptide, sep = "::")
    pwm_pval$annotation <-
      paste(pwm_pval$annotation, pwm_pval$peptide, sep = "::")
    data_merge <-
      unique(merge(input_data, pwm_pval, by = "annotation"))
    
    # 3. Swing scores of REAL data.
    swing_out <- swingScore(
      data_merge = data_merge,
      pwm_in = pwm_in,
      permute = FALSE,
      pseudo_count = pseudo_count
    )
    
    # 4. permute and calculate p-values
    if (permutations != FALSE && permutations > 1) {
      if (verbose) {
        message("[Step2/3] : Permuting Network")
      }
      # obtain permuted column names
      swing_names <- colnames(data_merge)[7:ncol(data_merge)]
      n_permute <- lapply(seq_len(permutations), function(i)
        sample(as.character(swing_names), length(swing_names),replace = FALSE))
      names(n_permute) <- paste("rand", seq_len(permutations), sep = "")
      
      # calculate swing scores (with permuted names) and return as vector
      swing_permute <- list(bplapply(seq_len(permutations), function(i)
        swingScore(
          data_merge = setNames(data.frame(data_merge),
                                c(colnames(data_merge)[1:6],
                                  n_permute[[i]])),
          pwm_in = pwm_in,
          permute = TRUE,
          pseudo_count = pseudo_count,
          n = i
        )))
      # returns ordered dataframe; order names and merge
      swing_permute_names <- swing_names[order(swing_names)]
      swing_permute <- data.frame("kinase" = swing_permute_names,
                                  swing_permute)
      colnames(swing_permute) <- c("kinase", names(n_permute))
      
      if (verbose) {
        message("[Step3/3] : Calculating p-values")
      }
      # obtain p-values, two sided
      swing_out$p_greater <-
        unlist(bplapply(seq_len(nrow(swing_out)), function(i)
          (sum(
            ifelse(
              as.numeric(swing_permute[swing_permute$kinase ==
                                         swing_out$kinase[i], ][2:ncol(swing_permute)]) >
                as.numeric(swing_out$swing_raw[i]), 1, 0), 
            na.rm = TRUE) + 1)
          / (as.numeric(permutations) + 1)))
      
      swing_out$p_less <-
        unlist(bplapply(seq_len(nrow(swing_out)), function(i)
          (sum(
            ifelse(
              as.numeric(swing_permute[swing_permute$kinase ==
<<<<<<< HEAD
                         swing_out$kinase[i], ][2:ncol(swing_permute)]) <
                         as.numeric(swing_out$swing_raw[i]), 1, 0
                         ), na.rm = TRUE) + 1)
                         / (as.numeric(permutations) + 1)))
=======
                                         swing_out$kinase[i], ][2:ncol(swing_permute)]) <
                as.numeric(swing_out$swing_raw[i]), 1, 0
            ), na.rm = TRUE) + 1)
          / (as.numeric(permutations) + 1)))
>>>>>>> 1bf8f5a6
      # order by p-value
      swing_out <- swing_out[order(swing_out$p_greater),]
    }
    
    if (verbose) {
      message("[FINISHED]\n")
      end_time <- Sys.time() - start_time
      message("Finish: ", Sys.time())
    }
    
    # set option to return a network
    network <- NULL
    if (return_network == "TRUE"){
      network <- data.table::melt(data_merge,
<<<<<<< HEAD
                                 id.vars = c("annotation"),
                                 measure.vars = 
                                 colnames(data_merge[7:ncol(data_merge)]))
=======
                                  id.vars = c("annotation"),
                                  measure.vars = 
                                    colnames(network[7:ncol(network)]))
>>>>>>> 1bf8f5a6
      # keep "significant" edges
      network <- network[network$value == 1, ]
      network <- data.frame(
        "source" = as.character(network$variable),
        "target" = as.character(network$annotation)
      )
    }
    return(list("scores" = swing_out, "network" = network))
  }

# describeIn swing This helper function performs the swing score calculation
# no verbose in this helper
# permute - for setting right table format (using data.table) for merging.

swingScore <-
  function(data_merge,
           pwm_in,
           pseudo_count = 1,
           permute = FALSE,
           n = 1) {
    #----------------------------------------------
    data_merge <- data_merge$Sipk * data_merge[7:ncol(data_merge)]
    # propogation of NaN here due to small number division, add psuedo-count
    # count significant positive
    p_k <- colSums(data_merge == 1, na.rm = TRUE) + pseudo_count
    # count significant negative
    n_k <- colSums(data_merge == -1, na.rm = TRUE) + pseudo_count
    #all counts (both positive and negative).
    t_k <- p_k + n_k
    #----------------------------------------------
    # compute swing statistics
    pk_ratio <- (p_k)/(t_k)
    nk_ratio <- (n_k)/(t_k)
    swing_raw <- (pk_ratio) / (nk_ratio)
    p_n_all <-
      data.frame(
        "kinase" = colnames(data_merge),
        "pos" = p_k,
        "neg" = n_k,
        "all" = t_k,
        "pk" = pk_ratio,
        "nk" = nk_ratio,
        "swing_raw" = swing_raw
      )
    # include the count numbers:
    p_n_all <- merge(p_n_all, pwm_in$kinase, by = "kinase", sort = TRUE)
    # weighted by number of substrates
    # not possible to have zero - must have substrates to build model
    p_n_all$swing_raw <-
      log2(p_n_all$swing_raw) * log2(p_n_all$n)
    # weighted by size of kinase-substrate network:
    p_n_all$swing_raw <-
      p_n_all$swing_raw * log2(p_n_all$all)
    # z-score transform
    p_n_all$swing <-
      (p_n_all$swing_raw - mean(p_n_all$swing_raw, na.rm = TRUE)) / 
      sd(p_n_all$swing_raw, na.rm = TRUE)
    
    if (permute == "TRUE") {
      p_n_all <- p_n_all$swing_raw
    }
    return(p_n_all)
  }<|MERGE_RESOLUTION|>--- conflicted
+++ resolved
@@ -207,17 +207,10 @@
           (sum(
             ifelse(
               as.numeric(swing_permute[swing_permute$kinase ==
-<<<<<<< HEAD
                          swing_out$kinase[i], ][2:ncol(swing_permute)]) <
                          as.numeric(swing_out$swing_raw[i]), 1, 0
-                         ), na.rm = TRUE) + 1)
-                         / (as.numeric(permutations) + 1)))
-=======
-                                         swing_out$kinase[i], ][2:ncol(swing_permute)]) <
-                as.numeric(swing_out$swing_raw[i]), 1, 0
-            ), na.rm = TRUE) + 1)
-          / (as.numeric(permutations) + 1)))
->>>>>>> 1bf8f5a6
+                        ), na.rm = TRUE) + 1)
+                        / (as.numeric(permutations) + 1)))
       # order by p-value
       swing_out <- swing_out[order(swing_out$p_greater),]
     }
@@ -232,15 +225,9 @@
     network <- NULL
     if (return_network == "TRUE"){
       network <- data.table::melt(data_merge,
-<<<<<<< HEAD
                                  id.vars = c("annotation"),
                                  measure.vars = 
                                  colnames(data_merge[7:ncol(data_merge)]))
-=======
-                                  id.vars = c("annotation"),
-                                  measure.vars = 
-                                    colnames(network[7:ncol(network)]))
->>>>>>> 1bf8f5a6
       # keep "significant" edges
       network <- network[network$value == 1, ]
       network <- data.frame(
