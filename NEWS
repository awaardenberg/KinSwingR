--- conflicted
+++ resolved
@@ -6,11 +6,7 @@
 + input_data in outputs of ScoreSequences - to trace trimmed sequences
 
 Changes in version 1.0.2 (2018-11-09)
-<<<<<<< HEAD
 + Making viewPWM visible
 
 Changes in version 1.0.3 (2018-11-12)
-+ Bug in network output from swing fix
-=======
-+ addition of viewPWM
->>>>>>> 1bf8f5a6
++ Bug in network output from swing fix